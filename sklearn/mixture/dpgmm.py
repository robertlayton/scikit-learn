--- conflicted
+++ resolved
@@ -82,7 +82,12 @@
 ##############################################################################
 
 
-<<<<<<< HEAD
+def _sym_quad_form(x, mu, A):
+    """helper function to calculate symmetric quadratic form x.T * A * x"""
+    q = (cdist(x, mu[np.newaxis], "mahalanobis", VI=A) ** 2).reshape(-1)
+    return q
+
+
 def _bound_state_log_lik(X, initial_bound, precs, means, covariance_type):
     """Update the bound with likelihood terms, for standard covariance types"""
     n_components, n_features = means.shape
@@ -104,38 +109,17 @@
         bound -= 0.5 * euclidean_distances(X, means, squared=True)
     elif covariance_type == 'full':
         for k in xrange(n_components):
-            d = X - means[k]
-            # not: choleksy is useless here
-            sqrt_cov = linalg.cholesky(precs[k])
-            d = np.dot(d, sqrt_cov.T)
-            d **= 2
-            bound[:, k] -= 0.5 * d.sum(axis=-1)
+            bound[:, k] -= 0.5 * _sym_quad_form(X, means[k], precs[k])
+            #d = X - means[k]
+            ## not: choleksy is useless here
+            #sqrt_cov = linalg.cholesky(precs[k])
+            #d = np.dot(d, sqrt_cov.T)
+            #d **= 2
+            #bound[:, k] -= 0.5 * d.sum(axis=-1)
     
     return bound
 
-=======
-def _sym_quad_form(x, mu, A):
-    """helper function to calculate symmetric quadratic form x.T * A * x"""
-    q = (cdist(x, mu[np.newaxis], "mahalanobis", VI=A) ** 2).reshape(-1)
-    return q
-
-
-def _bound_state_loglik_full(X, initial_bound, bound_prec, precs, means):
-    n_components, n_features = means.shape
-    n_samples = X.shape[0]
-    bound = np.empty((n_samples, n_components))
-    bound[:] = bound_prec + initial_bound
-    for k in xrange(n_components):
-        bound[:, k] -= 0.5 * _sym_quad_form(X, means[k], precs[k])
-    return bound
-
-_BOUND_STATE_LOGLIK_DICT = dict(
-    spherical=_bound_state_loglik_spherical,
-    diag=_bound_state_loglik_diag,
-    tied=_bound_state_loglik_tied,
-    full=_bound_state_loglik_full)
-
->>>>>>> b917b135
+
 
 class DPGMM(GMM):
     """Variational Inference for the Infinite Gaussian Mixture Model.
@@ -194,13 +178,8 @@
 
     precisions : array
         Precision (inverse covariance) parameters for each mixture
-<<<<<<< HEAD
         component.  The shape depends on `covariance_type`::
-=======
-        component.  The shape depends on `cvtype`::
-
->>>>>>> b917b135
-            (`n_components`,)                             if 'spherical',
+            (`n_components`, 'n_features')                if 'spherical',
             (`n_features`, `n_features`)                  if 'tied',
             (`n_components`, `n_features`)                if 'diag',
             (`n_components`, `n_features`, `n_features`)  if 'full'
@@ -356,7 +335,6 @@
             self.dof_ = 2 + X.shape[0] + n_features
             self.scale_ = (X.shape[0] + 1) * np.identity(n_features)
             for k in xrange(self.n_components):
-<<<<<<< HEAD
                     diff = X - self.means_[k]
                     self.scale_ += np.dot(diff.T, z[:, k:k + 1] * diff)
             self.scale_ = linalg.pinv(self.scale_)
@@ -384,23 +362,6 @@
                     self.scale_[k])
 
     def _monitor(self, X, z, n, end=False):
-=======
-                T = np.sum(self._z.T[k])
-                self._a[k] = 2 + T + self.n_features
-                self._B[k] = (T + 1) * np.identity(self.n_features)
-                dx = self._X - self._means[k]
-                self._B[k] += np.dot((self._z[:, k] * dx.T), dx)
-                self._B[k] = linalg.inv(self._B[k])
-                self._precs[k] = self._a[k] * self._B[k]
-                self._detB[k] = linalg.det(self._B[k])
-                self._bound_prec[k] = 0.5 * detlog_wishart(self._a[k],
-                                                           self._B[k],
-                                                           self._detB[k],
-                                                           self.n_features)
-                self._bound_prec[k] -= 0.5 * self._a[k] * np.trace(self._B[k])
-
-    def _monitor(self, n, end=False):
->>>>>>> b917b135
         """Monitor the lower bound during iteration
 
         Debug method to help see exactly when it is failing to converge as
@@ -664,12 +625,8 @@
 
     n_features : int
         Dimensionality of the Gaussians.
-<<<<<<< HEAD
-    n_components : int
-=======
 
     n_components : int (read-only)
->>>>>>> b917b135
         Number of mixture components.
 
     weights : array, shape (`n_components`,)
@@ -680,12 +637,8 @@
 
     precisions : array
         Precision (inverse covariance) parameters for each mixture
-<<<<<<< HEAD
         component.  The shape depends on `covariance_type`:
-=======
-        component.  The shape depends on `cvtype`::
->>>>>>> b917b135
-            (`n_components`,)                             if 'spherical',
+            (`n_components`, 'n_features')                if 'spherical',
             (`n_features`, `n_features`)                  if 'tied',
             (`n_components`, `n_features`)                if 'diag',
             (`n_components`, `n_features`, `n_features`)  if 'full'
@@ -697,7 +650,6 @@
     See Also
     --------
     GMM : Finite Gaussian mixture model fit with EM
-
     DPGMM : Ininite Gaussian mixture model, using the dirichlet
     process, fit with a variational algorithm
     """
@@ -729,14 +681,8 @@
         Returns
         -------
         logprob : array_like, shape (n_samples,)
-<<<<<<< HEAD
             Log probabilities of each data point in X
         responsibilities: array_like, shape (n_samples, n_components)
-=======
-            Log probabilities of each data point in `obs`
-
-        posteriors: array_like, shape (n_samples, n_components)
->>>>>>> b917b135
             Posterior probabilities of each mixture component for each
             observation
         """
